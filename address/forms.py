--- conflicted
+++ resolved
@@ -25,17 +25,8 @@
                   ('latitude', 'lat'), ('longitude', 'lng')]
 
     class Media:
-<<<<<<< HEAD
-        # css = {
-        #     'all': ('css/bootstrap.min.css', 'css/bootstrap-theme.min.css'),
-        # }
-        js = ('js/jquery.min.js',
-              'js/bootstrap.min.js',
-              'http://maps.googleapis.com/maps/api/js?libraries=places&sensor=false',
-=======
         js = (
               '//maps.googleapis.com/maps/api/js?libraries=places&sensor=false',
->>>>>>> 2dc7d3b5
               'js/jquery.geocomplete.min.js',
               'address/js/address.js')
 
